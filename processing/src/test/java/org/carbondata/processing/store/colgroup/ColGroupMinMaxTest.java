package org.carbondata.processing.store.colgroup;

import java.util.ArrayList;
import java.util.Arrays;
import java.util.HashSet;
import java.util.Iterator;
import java.util.List;
import java.util.Random;
import java.util.Set;
import java.util.UUID;

import org.carbondata.core.carbon.datastore.block.SegmentProperties;
import org.carbondata.core.carbon.metadata.datatype.DataType;
import org.carbondata.core.carbon.metadata.encoder.Encoding;
import org.carbondata.core.carbon.metadata.schema.table.column.ColumnSchema;
import org.carbondata.core.constants.CarbonCommonConstants;
import org.carbondata.core.keygenerator.KeyGenException;
<<<<<<< HEAD
import org.carbondata.core.keygenerator.KeyGenerator;
import org.carbondata.core.keygenerator.columnar.ColumnarSplitter;
import org.carbondata.core.keygenerator.columnar.impl.MultiDimKeyVarLengthVariableSplitGenerator;
import org.carbondata.core.util.CarbonUtil;
import org.carbondata.core.datastorage.store.columnar.ColumnGroupModel;

=======
import org.carbondata.processing.store.colgroup.ColumnDataHolder;
import org.carbondata.processing.store.colgroup.DataHolder;
import org.carbondata.processing.store.colgroup.ColGroupBlockStorage;
import org.carbondata.processing.store.colgroup.ColGroupDataHolder;
>>>>>>> d44c9e70
import org.junit.Assert;
import org.junit.Before;
import org.junit.Test;

/**
 * RowStore store min max test
 */
public class ColGroupMinMaxTest {
<<<<<<< HEAD
    /**
     * colgrpmodel
     */
    ColumnGroupModel colGrpModel;
    /**
     * column splitter
     */
    ColumnarSplitter columnSplitter;
    /**
     * column groups
     */
    int[][] columnGroups;

    /**
     * surrogate key
     */
    int[][] data;
    /**
     * mdkey data
     */
    byte[][] mdkeyData;

    /**
     * min value of surrogates
     */
    int[] min;
    /**
     * max value of surrogates
     */
    int[] max;
    private ColGroupMinMax[] colGrpMinMax;

    @Before
    public void setupBeforeClass() throws KeyGenException {
	int[] dimLens = new int[] { 100000, 1000, 10, 100, 100, 10000, 1000,
		10, 1000, 1 };
	columnGroups = new int[][] { { 0, 1, 2 }, { 3, 4 }, { 5, 6 },
		{ 7, 8, 9 } };
	colGrpModel = CarbonUtil.getColGroupModel(dimLens, columnGroups);
	columnSplitter = new MultiDimKeyVarLengthVariableSplitGenerator(
		CarbonUtil.getDimensionBitLength(
			colGrpModel.getColumnGroupCardinality(),
			colGrpModel.getColumnSplit()),
		colGrpModel.getColumnSplit());
	KeyGenerator keyGenerator = (KeyGenerator) columnSplitter;
	initColGrpMinMax();
	Random random = new Random();
	data = new int[1000][];
	min = new int[dimLens.length];
	Arrays.fill(min, Integer.MAX_VALUE);
	max = new int[dimLens.length];
	Arrays.fill(max, Integer.MIN_VALUE);
	for (int i = 0; i < 1000; i++) {

	    data[i] = new int[dimLens.length];
	    for (int j = 0; j < data[i].length; j++) {
		data[i][j] = random.nextInt(dimLens[j]);
	    }
	    setMinData(data[i]);
	    setMaxData(data[i]);
//	    System.out.println(Arrays.toString(data[i]));
	}
	mdkeyData = new byte[1000][];
	for (int i = 0; i < 1000; i++) {
	    mdkeyData[i] = keyGenerator.generateKey(data[i]);
	    evaluateColGrpMinMax(mdkeyData[i]);
	}
    }
=======
>>>>>>> d44c9e70

	/**
	 * column groups
	 */
	int[][] columnGroups;

	/**
	 * surrogate key
	 */
	int[][] data;
	/**
	 * mdkey data
	 */
	byte[][] mdkeyData;

	/**
	 * min value of surrogates
	 */
	int[] min;
	/**
	 * max value of surrogates
	 */
	int[] max;
	private ColGroupMinMax[] colGrpMinMax;
	
	private SegmentProperties segmentProperties;

	@Before
	public void setupBeforeClass() throws KeyGenException {
		int[] dimLens = new int[] { 100000, 1000, 10, 100, 100, 10000, 1000, 10,
				1000, 1 };
		columnGroups = new int[][] { { 0, 1, 2 }, { 3, 4 }, { 5, 6 }, { 7, 8, 9 } };
		segmentProperties = getSegmentProperties(dimLens, columnGroups);
		initColGrpMinMax();
		Random random = new Random();
		data = new int[1000][];
		min = new int[dimLens.length];
		Arrays.fill(min, Integer.MAX_VALUE);
		max = new int[dimLens.length];
		Arrays.fill(max, Integer.MIN_VALUE);
		for (int i = 0; i < 1000; i++) {

			data[i] = new int[dimLens.length];
			for (int j = 0; j < data[i].length; j++) {
				data[i][j] = random.nextInt(dimLens[j]);
			}
			setMinData(data[i]);
			setMaxData(data[i]);
			System.out.println(Arrays.toString(data[i]));
		}
		mdkeyData = new byte[1000][];
		for (int i = 0; i < 1000; i++) {
			mdkeyData[i] = segmentProperties.getDimensionKeyGenerator().generateKey(data[i]);
			evaluateColGrpMinMax(mdkeyData[i]);
		}
	}

	private SegmentProperties getSegmentProperties(int[] dimLens, int[][] columnGroups) {
		List<ColumnSchema> columnSchemas = new ArrayList<>();
		for(int i=0;i<columnGroups.length;i++) {
			  for(int j=0;j<columnGroups[i].length;j++) {
			  	  columnSchemas.add(getDimensionColumn(i+j,i));
			  }
			
		}
		return new SegmentProperties(columnSchemas, dimLens);
	}
	private ColumnSchema getDimensionColumn(int var , int groupId) {
  ColumnSchema dimColumn = new ColumnSchema();
  dimColumn.setColumnar(false);
  dimColumn.setColumnName("IMEI"+var);
  dimColumn.setColumnUniqueId(UUID.randomUUID().toString());
  dimColumn.setDataType(DataType.STRING);
  dimColumn.setDimensionColumn(true);
  List<Encoding> encodeList =
      new ArrayList<Encoding>(CarbonCommonConstants.DEFAULT_COLLECTION_SIZE);
  encodeList.add(Encoding.DICTIONARY);
  dimColumn.setEncodingList(encodeList);
  dimColumn.setColumnGroup(0);
  dimColumn.setNumberOfChild(0);
  return dimColumn;
}

	private void evaluateColGrpMinMax(byte[] mdkey) {

		for (int colGrp = 0; colGrp < segmentProperties.getColumnGroups().length; colGrp++) {
			if (segmentProperties.getColumnGroups()[colGrp].length > 0) {
				colGrpMinMax[colGrp].add(mdkey);
			}
		}
	}

	private void initColGrpMinMax() {
		int[][] colGrps = segmentProperties.getColumnGroups();
		colGrpMinMax = new ColGroupMinMax[colGrps.length];
		for (int colGrp = 0; colGrp < colGrps.length; colGrp++) {
			if (colGrps[colGrp].length > 0) {
				colGrpMinMax[colGrp] = new ColGroupMinMax(segmentProperties,
						colGrp);
			}
		}
	}

	private void setMaxData(int[] data) {
		for (int i = 0; i < max.length; i++) {
			if (max[i] < data[i]) {
				max[i] = data[i];
			}
		}

	}

	private void setMinData(int[] data) {
		for (int i = 0; i < min.length; i++) {
			if (min[i] > data[i]) {
				min[i] = data[i];
			}
		}
	}

	@Test
	public void testRowStoreMinMax() throws KeyGenException {

		DataHolder[] dataHolders = getDataHolders(segmentProperties.getColumnGroupModel().getNoOfColumnStore(),
				mdkeyData.length);
		for (int i = 0; i < mdkeyData.length; i++) {
			byte[][] split = segmentProperties.getFixedLengthKeySplitter().splitKey(mdkeyData[i]);
			for (int j = 0; j < split.length; j++) {
				dataHolders[j].addData(split[j], i);
			}

		}
		ColGroupBlockStorage[] rowBlockStorage = new ColGroupBlockStorage[dataHolders.length];
		for (int i = 0; i < dataHolders.length; i++) {

			rowBlockStorage[i] = new ColGroupBlockStorage(dataHolders[i]);
		}
		int[][] columnGroup = segmentProperties.getColumnGroups();
		for (int i = 0; i < dataHolders.length; i++) {
			assertMinMax(colGrpMinMax[i].getMin(), rowBlockStorage[i].getMax(),
					columnGroup[i]);
		}

	}

	private void assertMinMax(byte[] min, byte[] max, int[] columnGroup)
			throws KeyGenException {

		int columnStartIndex = 0;
		for (int i = 0; i < columnGroup.length; i++) {
			int col = columnGroup[i];
			int[] maskByteRange = getMaskByteRange(col);
			int[] maskBytePosition = new int[segmentProperties.getDimensionKeyGenerator().getKeySizeInBytes()];
			updateMaskedKeyRanges(maskBytePosition, maskByteRange);

			byte[] columnMin = new byte[maskByteRange.length];
			System.arraycopy(min, columnStartIndex, columnMin, 0, maskByteRange.length);
			byte[] columnMax = new byte[maskByteRange.length];
			System.arraycopy(max, columnStartIndex, columnMax, 0, maskByteRange.length);

			long[] minKeyArray = segmentProperties.getDimensionKeyGenerator().getKeyArray(columnMin, maskBytePosition);
			long[] maxKeyArray = segmentProperties.getDimensionKeyGenerator().getKeyArray(columnMax, maskBytePosition);
			System.out.println("calculated:(min,max) for column " + col + ":("
					+ minKeyArray[col] + "," + maxKeyArray[col] + ")");
			System.out.println("correct:(min,max) for column " + col + ":("
					+ this.min[col] + "," + this.max[col] + ")");
			columnStartIndex += maskByteRange.length;
			Assert.assertEquals(minKeyArray[col], this.min[col]);
			Assert.assertEquals(maxKeyArray[col], this.max[col]);

		}

	}

	private DataHolder[] getDataHolders(int noOfColumn, int noOfRow) {
		DataHolder[] dataHolders = new DataHolder[noOfColumn];
		for (int colGrp = 0; colGrp < noOfColumn; colGrp++) {
			if (segmentProperties.getColumnGroupModel().isColumnar(colGrp)) {
				dataHolders[colGrp] = new ColumnDataHolder(noOfRow);
			} else {
				dataHolders[colGrp] = new ColGroupDataHolder(
						segmentProperties.getFixedLengthKeySplitter().getBlockKeySize()[colGrp], noOfRow,
						colGrpMinMax[colGrp]);
			}
		}
		return dataHolders;
	}

	private int[] getMaskByteRange(int col) {
		Set<Integer> integers = new HashSet<>();
		int[] range = segmentProperties.getDimensionKeyGenerator().getKeyByteOffsets(col);
		for (int j = range[0]; j <= range[1]; j++) {
			integers.add(j);
		}
		int[] byteIndexs = new int[integers.size()];
		int j = 0;
		for (Iterator<Integer> iterator = integers.iterator(); iterator.hasNext();) {
			Integer integer = (Integer) iterator.next();
			byteIndexs[j++] = integer.intValue();
		}
		return byteIndexs;
	}

	private void updateMaskedKeyRanges(int[] maskedKey, int[] maskedKeyRanges) {
		Arrays.fill(maskedKey, -1);
		for (int i = 0; i < maskedKeyRanges.length; i++) {
			maskedKey[maskedKeyRanges[i]] = i;
		}
	}
}<|MERGE_RESOLUTION|>--- conflicted
+++ resolved
@@ -15,19 +15,10 @@
 import org.carbondata.core.carbon.metadata.schema.table.column.ColumnSchema;
 import org.carbondata.core.constants.CarbonCommonConstants;
 import org.carbondata.core.keygenerator.KeyGenException;
-<<<<<<< HEAD
-import org.carbondata.core.keygenerator.KeyGenerator;
-import org.carbondata.core.keygenerator.columnar.ColumnarSplitter;
-import org.carbondata.core.keygenerator.columnar.impl.MultiDimKeyVarLengthVariableSplitGenerator;
-import org.carbondata.core.util.CarbonUtil;
-import org.carbondata.core.datastorage.store.columnar.ColumnGroupModel;
-
-=======
 import org.carbondata.processing.store.colgroup.ColumnDataHolder;
 import org.carbondata.processing.store.colgroup.DataHolder;
 import org.carbondata.processing.store.colgroup.ColGroupBlockStorage;
 import org.carbondata.processing.store.colgroup.ColGroupDataHolder;
->>>>>>> d44c9e70
 import org.junit.Assert;
 import org.junit.Before;
 import org.junit.Test;
@@ -36,77 +27,6 @@
  * RowStore store min max test
  */
 public class ColGroupMinMaxTest {
-<<<<<<< HEAD
-    /**
-     * colgrpmodel
-     */
-    ColumnGroupModel colGrpModel;
-    /**
-     * column splitter
-     */
-    ColumnarSplitter columnSplitter;
-    /**
-     * column groups
-     */
-    int[][] columnGroups;
-
-    /**
-     * surrogate key
-     */
-    int[][] data;
-    /**
-     * mdkey data
-     */
-    byte[][] mdkeyData;
-
-    /**
-     * min value of surrogates
-     */
-    int[] min;
-    /**
-     * max value of surrogates
-     */
-    int[] max;
-    private ColGroupMinMax[] colGrpMinMax;
-
-    @Before
-    public void setupBeforeClass() throws KeyGenException {
-	int[] dimLens = new int[] { 100000, 1000, 10, 100, 100, 10000, 1000,
-		10, 1000, 1 };
-	columnGroups = new int[][] { { 0, 1, 2 }, { 3, 4 }, { 5, 6 },
-		{ 7, 8, 9 } };
-	colGrpModel = CarbonUtil.getColGroupModel(dimLens, columnGroups);
-	columnSplitter = new MultiDimKeyVarLengthVariableSplitGenerator(
-		CarbonUtil.getDimensionBitLength(
-			colGrpModel.getColumnGroupCardinality(),
-			colGrpModel.getColumnSplit()),
-		colGrpModel.getColumnSplit());
-	KeyGenerator keyGenerator = (KeyGenerator) columnSplitter;
-	initColGrpMinMax();
-	Random random = new Random();
-	data = new int[1000][];
-	min = new int[dimLens.length];
-	Arrays.fill(min, Integer.MAX_VALUE);
-	max = new int[dimLens.length];
-	Arrays.fill(max, Integer.MIN_VALUE);
-	for (int i = 0; i < 1000; i++) {
-
-	    data[i] = new int[dimLens.length];
-	    for (int j = 0; j < data[i].length; j++) {
-		data[i][j] = random.nextInt(dimLens[j]);
-	    }
-	    setMinData(data[i]);
-	    setMaxData(data[i]);
-//	    System.out.println(Arrays.toString(data[i]));
-	}
-	mdkeyData = new byte[1000][];
-	for (int i = 0; i < 1000; i++) {
-	    mdkeyData[i] = keyGenerator.generateKey(data[i]);
-	    evaluateColGrpMinMax(mdkeyData[i]);
-	}
-    }
-=======
->>>>>>> d44c9e70
 
 	/**
 	 * column groups
